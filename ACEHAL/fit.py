--- conflicted
+++ resolved
@@ -309,12 +309,7 @@
             solver.reset_threshold(threshold)
             coef_t = np.array(solver.coef_)
             residuals_t = Psi@coef_t-Y
-<<<<<<< HEAD
-            included_c = solver.var_c_ > (solver.var_c_min * threshold)
-            K = sum(included_c)
-=======
             K = np.sum(solver.var_c_ > (solver.var_c_min * solver.threshold))
->>>>>>> 31fe571e
             BIC = n * np.log(np.mean(residuals_t ** 2)) + K * np.log(n)
             history.append([threshold, BIC, K])
         history = sorted(history, key = lambda x: x[1])
