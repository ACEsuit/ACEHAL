import pytest

import glob
from pathlib import Path

import numpy as np

import ase.io
from ase.calculators.emt import EMT
from ase.atoms import Atoms

from ACEHAL.HAL import HAL, _estimate_dists
from sklearn.linear_model import BayesianRidge
from ACEHAL.optimize_basis import basis_dependency_range_max


def test_estimate_dists():
    np.random.seed(10)

    atoms_list = []
    for _ in range(100):
        atoms = Atoms(symbols='AlAlCuCu', positions=[
                                          [0   + 0.1 * np.random.normal(), 0.0, 0.0],
                                          [2.0 + 0.1 * np.random.normal(), 0.0, 0.0],
                                          [3.0 + 0.1 * np.random.normal(), 0.0, 0.0],
                                          [5.0 + 0.1 * np.random.normal(), 0.0, 0.0]],
                      cell=[12] * 3, pbc=[True] * 3)
        atoms_list.append(atoms)

    basis_optim_kwargs = {}
    _estimate_dists(atoms_list, basis_optim_kwargs, "min")

    r_pairs_expected =  {('Cu', 'Cu'): {'r_in': 1.6077902819998728, 'r_0': 1.9721091138963613},
                         ('Al', 'Cu'): {'r_in': 0.639900037104955, 'r_0': 0.8856467607196443},
                         ('Al', 'Al'): {'r_in': 1.662435385860622, 'r_0': 1.9235919709831029}}
    r_elems_expected = {'Cu': {'r_in': 0.639900037104955, 'r_0': 0.8856467607196443},
                        'Al': {'r_in': 0.639900037104955, 'r_0': 0.8856467607196443}}

    r_in_global_expected = 0.639900037104955
    r_0_global_expected = 0.8856467607196443

    r_pairs = basis_optim_kwargs["fixed_basis_info"]["pairs_r_dict"]
    r_elems = basis_optim_kwargs["fixed_basis_info"]["elems_r_dict"]
    assert set(r_pairs.keys()) == set(r_pairs_expected.keys())
    for sym_pair in r_pairs:
        for d in ["r_in", "r_0"]:
            assert r_pairs[sym_pair][d] == pytest.approx(r_pairs_expected[sym_pair][d])

    assert set(r_elems.keys()) == set(r_elems_expected.keys())
    for sym in r_elems:
        for d in ["r_in", "r_0"]:
            assert r_elems[sym][d] == pytest.approx(r_elems_expected[sym][d])

    assert r_in_global_expected == pytest.approx(basis_optim_kwargs["fixed_basis_info"]["r_in"])
    assert r_0_global_expected == pytest.approx(basis_optim_kwargs["fixed_basis_info"]["r_0"])


def test_HAL_basis_default(fit_data, monkeypatch, tmp_path):
    fixed_basis_info = {"r_cut": 5.0, "r_0": 3.0, "r_in": 2.0, "pairs_r_dict": {}}

    optimize_params = {"cor_order": ("int", (2, 3)), "maxdeg": ("int", (4, 8))}
    basis_dependency_source_target = ("cor_order", "maxdeg")
    do_HAL_test(None, fixed_basis_info, optimize_params, basis_dependency_source_target, fit_data, monkeypatch, tmp_path)


@pytest.mark.skip(reason="basis too good, trajectory too slow")
def test_HAL_basis_smooth(fit_data, monkeypatch, tmp_path):
    fixed_basis_info = {"r_cut_ACE": 5.0, "r_cut_pair": 5.0, "r_0": 3.0, "agnesi_q": 4}

    optimize_params = {"cor_order": ("int", (2, 3)), "maxdeg_ACE": ("int", (4, 8)), "maxdeg_pair": ("int", (4, 8))}
    basis_dependency_source_target = ("cor_order", "maxdeg_ACE")
    do_HAL_test("ACEHAL.bases.smooth", fixed_basis_info, optimize_params, basis_dependency_source_target, fit_data, monkeypatch, tmp_path)


def test_cell_mc(fit_data, monkeypatch, tmp_path):
    fixed_basis_info = {"r_cut": 5.0, "r_0": 3.0, "r_in": 2.0, "pairs_r_dict": {}}

    optimize_params = {"cor_order": ("int", (2, 3)), "maxdeg": ("int", (4, 8))}
    basis_dependency_source_target = ("cor_order", "maxdeg")
    do_HAL_test(None, fixed_basis_info, optimize_params, basis_dependency_source_target, fit_data, monkeypatch, tmp_path, P_GPa=(0.0, 1.0))

    # make sure cell changed at least a little
    traj = ase.io.read("test_HAL.traj.it_09.extxyz", ":")
    assert not np.all(traj[0].cell == traj[-1].cell)


def test_T_ramp(fit_data, monkeypatch, tmp_path):
    fixed_basis_info = {"r_cut": 5.0, "r_0": 3.0, "r_in": 2.0, "pairs_r_dict": {}}

    optimize_params = {"cor_order": ("int", (2, 3)), "maxdeg": ("int", (4, 8))}
    basis_dependency_source_target = ("cor_order", "maxdeg")
    do_HAL_test(None, fixed_basis_info, optimize_params, basis_dependency_source_target, fit_data, monkeypatch, tmp_path, T_K=(100, 1000))

    # make sure temperature ramped up
    traj = []
    for f in glob.glob("test_HAL.traj.it_*.extxyz"):
        ats = ase.io.read(f, ":")
        if len(ats) > len(traj):
            traj = ats
    # at least 1000 steps
    assert len(traj) > 100
    # check T ramp for last 250 to 100..350
    assert np.mean([at.get_kinetic_energy() for at in traj[-25:]]) / np.mean([at.get_kinetic_energy() for at in traj[10:10+25]]) > 3.0


def test_per_config_params(fit_data, monkeypatch, tmp_path):
    fixed_basis_info = {"r_cut": 5.0, "r_0": 3.0, "r_in": 2.0, "pairs_r_dict": {}}

    optimize_params = {"cor_order": ("int", (2, 3)), "maxdeg": ("int", (4, 8))}
    basis_dependency_source_target = ("cor_order", "maxdeg")
    do_HAL_test(None, fixed_basis_info, optimize_params, basis_dependency_source_target, fit_data, monkeypatch, tmp_path,
                T_K=[(100, 1000)], P_GPa=[(0.25 0.5), (0.5, 1.0)])

    # make sure temperature ramped up
    traj = []
    for f in glob.glob("test_HAL.traj.it_*.extxyz"):
        ats = ase.io.read(f, ":")
        if len(ats) > len(traj):
            traj = ats
    # at least 1000 steps
    assert len(traj) > 100
    # check T ramp for last 250 to 100..350
    assert np.mean([at.get_kinetic_energy() for at in traj[-25:]]) / np.mean([at.get_kinetic_energy() for at in traj[10:10+25]]) > 3.0
    # checlk that cell changed
    assert not np.all(traj[0].cell == traj[-1].cell)


def do_HAL_test(basis_source, fixed_basis_info, optimize_params, basis_dependency_source_target, fit_data, monkeypatch, tmp_path, T_K=1000.0, P_GPa=None):
    monkeypatch.chdir(tmp_path)

    np.random.seed(10)

    fit_configs, test_configs, E0s, data_keys, weights = fit_data

    fixed_basis_info["elements"] = list(E0s.keys())
    # filter allowed ranges to avoid exceeding max len
    basis_dependency_range_max({"julia_source": basis_source}, fixed_basis_info, optimize_params, 200,
                               basis_dependency_source_target[0], basis_dependency_source_target[1])

    solver = BayesianRidge(fit_intercept=False, compute_score=True)

    print("calling HAL with range limited optimize_params", optimize_params)

    n_iters = 10

    # copy per-config params
    starting_configs = [at.copy() for at in fit_configs]
    for at_i, at in enumerate(starting_configs):
        if isinstance(T_K, list):
            at.info["HAL_traj_params"] = at.info.get("HAL_traj_params", {})
            at.info["HAL_traj_params"]["T_K"] = T_K[at_i % len(T_K)]
        if isinstance(P_GPa, list):
            at.info["HAL_traj_params"] = at.info.get("HAL_traj_params", {})
            at.info["HAL_traj_params"]["P_GPa"] = P_GPa[at_i % len(P_GPa)]
    if isinstance(T_K, list):
        T_K = 1000.0
    if isinstance(P_GPa, list):
        P_GPa = None

    new_fit_configs, basis_info, new_test_configs = HAL(
            fit_configs, starting_configs, basis_source, solver,
            fit_kwargs={"E0s": E0s, "data_keys": data_keys, "weights": weights},
<<<<<<< HEAD
            n_iters=n_iters, ref_calc=EMT(),
            traj_len=2000, dt=1.0, tol=0.2, tau_rel=0.2, T_K=T_K, P_GPa=P_GPa,
=======
            n_iters=n_iters, traj_len=2000, tol=0.4, tol_eps=0.1, tau_rel=0.2, 
            ref_calc=EMT(), dt=1.0, T_K=T_K, T_tau=100, P_GPa=P_GPa,
>>>>>>> 9757d871
            basis_optim_kwargs={"n_trials": 20,
                                "max_basis_len": 200,
                                "fixed_basis_info": fixed_basis_info,
                                "optimize_params": optimize_params,
                                "seed": 5},
            basis_optim_interval=5, file_root="test_HAL",
            test_fraction=0.3)

    assert len(new_fit_configs) < n_iters
    assert len(new_test_configs) > 0

    # make sure the right number of files are present
    # matching numbers of configs
    assert len(list(tmp_path.glob("test_HAL.config_fit.it_*.extxyz"))) == len(new_fit_configs)
    assert len(list(tmp_path.glob("test_HAL.config_test.it_*.extxyz"))) == len(new_test_configs)
    # can't predict exact # of potentials - at least initial one and one per new config, but perhaps also more after
    # basis optimizations
    assert len(list(tmp_path.glob("test_HAL.pot.it_*.json"))) >= len(new_fit_configs) + 1
    # one dimer plot for each fit
    assert len(list(tmp_path.glob("test_HAL.dimers.it_*.pdf"))) == len(list(tmp_path.glob("test_HAL.pot.it_*.json")))
    # trajectory and plot for each iter
    assert len(list(tmp_path.glob("test_HAL.traj.it_*.extxyz"))) == n_iters
    assert len(list(tmp_path.glob("test_HAL.run_data.it_*.pdf"))) == n_iters

    for f in tmp_path.glob("test_HAL.config_*.it_*.extxyz"):
        assert len(ase.io.read(f, ":")) == 1

    for f in tmp_path.glob("test_HAL.traj.it_*.extxyz"):
        l = len(ase.io.read(f, ":"))
        assert l > 1 and l <= 201
        print("do_HAL_test got len(traj)", l)<|MERGE_RESOLUTION|>--- conflicted
+++ resolved
@@ -160,13 +160,8 @@
     new_fit_configs, basis_info, new_test_configs = HAL(
             fit_configs, starting_configs, basis_source, solver,
             fit_kwargs={"E0s": E0s, "data_keys": data_keys, "weights": weights},
-<<<<<<< HEAD
             n_iters=n_iters, ref_calc=EMT(),
-            traj_len=2000, dt=1.0, tol=0.2, tau_rel=0.2, T_K=T_K, P_GPa=P_GPa,
-=======
-            n_iters=n_iters, traj_len=2000, tol=0.4, tol_eps=0.1, tau_rel=0.2, 
-            ref_calc=EMT(), dt=1.0, T_K=T_K, T_tau=100, P_GPa=P_GPa,
->>>>>>> 9757d871
+            traj_len=2000, dt=1.0, tol=0.4, tau_rel=0.2, T_K=T_K, P_GPa=P_GPa,
             basis_optim_kwargs={"n_trials": 20,
                                 "max_basis_len": 200,
                                 "fixed_basis_info": fixed_basis_info,
